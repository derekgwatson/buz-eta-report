from __future__ import annotations

from typing import Dict, Any, List
import pandas as pd
from services.odata_client import ODataClient
from services.fetcher import fetch_or_cached
from services.odata_utils import odata_quote


def get_statuses(instance: str) -> dict:
    """
    Returns a dict with:
      - data: list[str] of statuses
      - source: 'live' | 'cache' | 'cache-503' | 'cache-timeout' | 'cache-error'
    """
    odata_client = ODataClient(instance)

    def _fetch() -> List[str]:
        rows = odata_client.get(
            "JobsScheduleDetailed",
            ["OrderStatus eq 'Work in Progress'", "ProductionStatus ne null"],
        ) or []
        uniq = {
            (r.get("ProductionStatus") or "").strip()
            for r in rows
            if r.get("ProductionStatus")
        }
        return sorted(uniq)

    data, source = fetch_or_cached(
        cache_key=f"statuses:{instance}",
        fetch_fn=_fetch,
        # Always try live first; fall back on 503/timeouts/conn errors
        force_refresh=True,
        max_age_minutes_when_open=0,   # ignored because force_refresh=True
        fallback_http_statuses=(503,), # treat 503 as blackout
        fallback_on_timeouts=True,
        fallback_on_conn_errors=True,
        cooldown_on_503_minutes=10,    # avoid hammering during blackout
    )

    return {"data": data, "source": source}


def fetch_and_process_orders(conn, odata_client, filter_conditions):

    sales_report_data = odata_client.get("JobsScheduleDetailed", filter_conditions)
    if not sales_report_data:
        return []
    df = pd.DataFrame(sales_report_data)
    if df.empty:
        return []

    required = {"RefNo", "Descn", "DateScheduled", "ProductionLine", "InventoryItem", "ProductionStatus", "FixedLine"}
    for col in required:
        if col not in df.columns:
            df[col] = None

    # Fetch active status mappings from the database
    cursor = conn.cursor()
    cursor.execute(''' 
    SELECT odata_status, custom_status
    FROM status_mapping 
    WHERE active = TRUE
    ''')
    status_mappings = dict(cursor.fetchall())  # odata_status as keys, custom_status as values

<<<<<<< HEAD
    mask = df['ProductionStatus'].isin(status_mappings.keys())
    _sales_report = df.loc[mask].copy()  # ← copy
    _sales_report['ProductionStatus'] = (
        _sales_report['ProductionStatus'].map(lambda x: status_mappings.get(x, x))
=======
    # Remove rows where the ProductionStatus is not in the active status mappings
    _sales_report = df[df['ProductionStatus'].isin(status_mappings.keys())]

    # Map ProductionStatus using the status mappings
    _sales_report.loc[:, 'ProductionStatus'] = _sales_report['ProductionStatus'].map(
        lambda x: status_mappings.get(x, x)
>>>>>>> 7cc666dd
    )

    # Remove duplicate rows based on the displayed columns
    displayed_columns = ["RefNo", "Descn", "DateScheduled", "ProductionLine",
                         "InventoryItem", "ProductionStatus", "FixedLine"]
    _sales_report = _sales_report.drop_duplicates(subset=displayed_columns)

    # Sort by RefNo and FixedLine
    _sales_report = _sales_report.sort_values(by=["RefNo", "FixedLine"], ascending=[True, True])

    # Convert the DataFrame to a list of dictionaries
    return _sales_report.to_dict(orient="records")


def get_customers_by_group(customer_group: str, instance: str) -> list[dict]:
    """
    Return customers in a given Buz customer group.
    NOTE: Use 'OrderStatus' (no underscore) to match other queries in this file.
    """
    odata_client = ODataClient(instance)
    filter_conditions = [
        "OrderStatus eq 'Work in Progress'",
        f"CustomerGroup eq '{customer_group}'",
    ]
    return odata_client.get("SalesReport", filter_conditions) or []


def get_open_orders(conn, customer: str, instance: str) -> dict:
    """
    Live-first; on 503/timeout/conn error, serve cached.
    Returns {"data": list[dict], "source": "..."} like the group version.
    """
    odata_client = ODataClient(instance)

    def _fetch() -> List[Dict[str, Any]]:
        filter_conditions = [
            "OrderStatus eq 'Work in Progress'",
            "ProductionStatus ne null",
            f"Customer eq {odata_quote(customer)}",
        ]
        return fetch_and_process_orders(conn, odata_client, filter_conditions)

    cache_key = f"open_orders:{instance}:customer:{customer}"

    orders, source = fetch_or_cached(
        cache_key=cache_key,
        fetch_fn=_fetch,
        force_refresh=True,             # try live first
        max_age_minutes_when_open=0,    # ignored when force_refresh=True
        fallback_http_statuses=(503,),  # blackout
        fallback_on_timeouts=True,
        fallback_on_conn_errors=True,
        cooldown_on_503_minutes=10,
    )
    return {"data": orders, "source": source}


def get_open_orders_by_group(conn, customer_group: str, instance: str) -> dict:
    """
    Fetch open orders for all customers in the given group.
    - Tries live first.
    - If the API returns 503 (blackout) or times out / connection error, serves cached.
    - Result is JSON-serialisable (list[dict]) and safe to store in cache.
    """
    odata_client = ODataClient(instance)

    def _fetch() -> List[Dict[str, Any]]:
        # 1) Gather customers in the group
        customers = get_customers_by_group(customer_group, instance)
        if not customers:
            return []

        # 2) Unique, sorted customer names
        customer_names = sorted({c["Customer"].strip() for c in customers if c.get("Customer")})

        # 3) Batch to avoid overly long OData query strings
        MAX_URL_LENGTH = 1000  # same threshold you used; adjust if needed
        results: list[dict] = []
        batch: list[str] = []
        # Approximate base length of the query without names
        base_len = len("OrderStatus eq 'Work in Progress' and ProductionStatus ne null and Customer in ()")

        for name in customer_names:
            quoted = odata_quote(name)
            test_batch = batch + [quoted]
            est_len = base_len + len(", ".join(test_batch))
            if est_len > MAX_URL_LENGTH:
                # flush current batch
                customer_filter = f"Customer in ({', '.join(batch)})"
                filter_conditions = [
                    "OrderStatus eq 'Work in Progress'",
                    "ProductionStatus ne null",
                    customer_filter,
                ]
                results.extend(fetch_and_process_orders(conn, odata_client, filter_conditions))
                batch = [quoted]  # start new batch
            else:
                batch.append(quoted)

        # 4) Flush the final batch
        if batch:
            customer_filter = f"Customer in ({', '.join(batch)})"
            filter_conditions = [
                "OrderStatus eq 'Work in Progress'",
                "ProductionStatus ne null",
                customer_filter,
            ]
            results.extend(fetch_and_process_orders(conn, odata_client, filter_conditions))

        return results

    # Cache key includes instance + group
    cache_key = f"open_orders_by_group:{instance}:{customer_group}"

    orders, source = fetch_or_cached(
        cache_key=cache_key,
        fetch_fn=_fetch,
        # Always attempt live first; fall back if 503/timeout/conn error
        force_refresh=True,
        max_age_minutes_when_open=0,    # ignored because force_refresh=True
        fallback_http_statuses=(503,),  # treat 503 as blackout
        fallback_on_timeouts=True,
        fallback_on_conn_errors=True,
        cooldown_on_503_minutes=10,     # avoid hammering during blackout
    )

    return {"data": orders, "source": source}


def get_data_by_order_no(order_no: str, endpoint: str, instance: str) -> dict:
    """
    Fetch order data for a specific order number.
    - Tries live first.
    - If the API returns 503 (blackout) or times out / connection error, serves cached.
    - Result is JSON-serialisable (list[dict]).
    """
    odata_client = ODataClient(instance)

    def _fetch() -> List[dict[str, Any]]:
        filter_conditions = [f"RefNo eq {odata_quote(order_no)}"]
        rows = odata_client.get(endpoint, filter_conditions) or []
        # Normalise to JSON-friendly list[dict]
        return [dict(r) for r in rows]

    cache_key = f"order:{instance}:{endpoint}:{order_no}"

    orders, source = fetch_or_cached(
        cache_key=cache_key,
        fetch_fn=_fetch,
        force_refresh=True,             # always attempt live first
        max_age_minutes_when_open=0,    # ignored when force_refresh=True
        fallback_http_statuses=(503,),  # 503 = blackout
        fallback_on_timeouts=True,
        fallback_on_conn_errors=True,
        cooldown_on_503_minutes=10,     # avoid hammering API during blackout
    )
    return {"data": orders, "source": source}<|MERGE_RESOLUTION|>--- conflicted
+++ resolved
@@ -65,19 +65,9 @@
     ''')
     status_mappings = dict(cursor.fetchall())  # odata_status as keys, custom_status as values
 
-<<<<<<< HEAD
-    mask = df['ProductionStatus'].isin(status_mappings.keys())
-    _sales_report = df.loc[mask].copy()  # ← copy
-    _sales_report['ProductionStatus'] = (
-        _sales_report['ProductionStatus'].map(lambda x: status_mappings.get(x, x))
-=======
-    # Remove rows where the ProductionStatus is not in the active status mappings
-    _sales_report = df[df['ProductionStatus'].isin(status_mappings.keys())]
-
-    # Map ProductionStatus using the status mappings
-    _sales_report.loc[:, 'ProductionStatus'] = _sales_report['ProductionStatus'].map(
-        lambda x: status_mappings.get(x, x)
->>>>>>> 7cc666dd
+    _sales_report = df.copy()
+    _sales_report['ProductionStatus'] = _sales_report['ProductionStatus'].map(status_mappings).fillna(
+        _sales_report['ProductionStatus']
     )
 
     # Remove duplicate rows based on the displayed columns
